#!/usr/bin/python3

import click
import os
import os.path
from slack_sdk.rtm.v2 import RTMClient
import pprint
import re
import logging
import yaml
from multiprocessing.pool import ThreadPool
import traceback
import random
from artbotlib.buildinfo import buildinfo_for_release, kernel_info, alert_on_build_complete
from artbotlib.pr_in_build import pr_info
from artbotlib.translation import translate_names
<<<<<<< HEAD
from artbotlib.util import lookup_channel
from artbotlib.formatting import extract_plain_text
=======
from artbotlib.util import lookup_channel, log_config
from artbotlib.formatting import extract_plain_text, repeat_in_chunks
>>>>>>> bc970612
from artbotlib.slack_output import SlackOutput
from artbotlib import brew_list, elliott
from artbotlib.pipeline_image_names import pipeline_from_distgit, pipeline_from_github, pipeline_from_brew, \
    pipeline_from_cdn, pipeline_from_delivery
from artbotlib.nightly_color import nightly_color_status
from slack_bolt.adapter.socket_mode import SocketModeHandler
from slack_bolt import App

logger = logging.getLogger()

bot_config = {}


def abs_path_home(filename):
    # if not absolute, relative to home dir
    return filename if filename.startswith("/") else f"{os.environ['HOME']}/{filename}"


config_file = None
try:
    config_file = os.environ.get("ART_BOT_SETTINGS_YAML", f"{os.environ['HOME']}/.config/art-bot/settings.yaml")
    with open(config_file, 'r') as stream:
        bot_config.update(yaml.safe_load(stream))

    with open(abs_path_home(bot_config["slack_api_token_file"]), "r") as stream:
        bot_config["slack_api_token"] = stream.read().strip()
except yaml.YAMLError as e:
    print(f"Error reading yaml in file {config_file}: {e}")
    exit(1)
except KeyError as e:
    print(f"Error: {e}\nYou must provide a slack API token in your config. You can find this in bitwarden.")
    exit(1)
except Exception as e:
    print(f"Error loading art-bot config file {config_file}: {e}")
    exit(1)

# Since 'slack_api_token' is needed and @app.event is a header,
# we're loading the settings.yml file outside a function
app = App(token=bot_config["slack_api_token"])

pool = ThreadPool(20)


def greet_user(so):
    greetings = ["Hi", "Hey", "Hello", "Howdy", "What's up", "Yo", "Greetings", "G'day", "Mahalo"]
    so.say(f"{greetings[random.randint(1, len(greetings)) - 1]}, {so.from_user_mention()}")


def show_help(so):
    so.say("""Here are questions I can answer...

_*ART config:*_
* What images build in `major.minor`?
* What is the image pipeline for (github|distgit|package|cdn|image) `name` [in `major.minor`]?
* What is the (brew-image|brew-component) for dist-git `name` [in `major.minor`]?

_*ART releases:*_
* Which build of `image_name` is in `release image name or pullspec`?
* What (commits|catalogs|distgits|nvrs|images) are associated with `release-tag`?
* Image list advisory `advisory_id`
* Alert if `release_url` (stops being blue|fails|is rejected|is red|is accepted|is green)
* What kernel is used in `release image name or pullspec`?

_*ART build info:*_
* Where in `major.minor` (is|are) the `name1,name2,...` (RPM|package) used?
* What rpms were used in the latest image builds for `major.minor`?
* What rpms are in image `image-nvr`?
* Which rpm `rpm1,rpm2,...` is in image `image-nvr`?
* pr info `GitHub PR URL` [component `name`] in `major.minor` [for `arch`]

_*misc:*_
* How can I get ART to build a new image?
* Chunk (to `channel`): something you want repeated a sentence/line at a time in channel.
""")


def show_how_to_add_a_new_image(so):
    so.say(
        'You can find documentation for that process here: https://mojo.redhat.com/docs/DOC-1179058#jive_content_id_Getting_Started')


def handle_message(client, event):
    web_client = client
    r = web_client.auth_test()
    try:
        bot_config["self"] = {"id": r.data["user_id"], "name": r.data["user"]}
        if "monitoring_channel" not in bot_config:
            print("Warning: no monitoring_channel configured.")
        else:
            found = lookup_channel(web_client, bot_config["monitoring_channel"], only_private=True)
            if not found:
                raise Exception(f"Invalid monitoring channel configured: {bot_config['monitoring_channel']}")
            bot_config["monitoring_channel_id"] = found["id"]

        bot_config.setdefault("friendly_channels", [])
        bot_config["friendly_channel_ids"] = []
        for channel in bot_config["friendly_channels"]:
            found = lookup_channel(web_client, channel)
            if not found:
                raise Exception(f"Invalid friendly channel configured: {channel}")
            bot_config["friendly_channel_ids"].append(found["id"])

        bot_config.setdefault("username", bot_config["self"]["name"])

    except Exception as e:
        print(f"Error with the contents of your settings file:\n{e}")
        exit(1)

    pool.apply_async(respond, (client, event))


def map_command_to_regex(so, plain_text, user_id):
    re_snippets = dict(
        major_minor=r"(?P<major>\d)\.(?P<minor>\d+)",
        name=r"(?P<name>[\w.-]+)",
        names=r"(?P<names>[\w.,-]+)",
        name_type=r"(?P<name_type>dist-?git)",
        name_type2=r"(?P<name_type2>brew-image|brew-component)",
        nvr=r"(?P<nvr>[\w.-]+)",
        wh=r"(which|what)",
    )

    regex_maps = [
        # "regex": regex string
        # "flag": flag(s)
        # "function": function (without parenthesis)

        {
            "regex": r"^\W*(hi|hey|hello|howdy|what'?s? up|yo|welcome|greetings)\b",
            "flag": re.I,
            "function": greet_user
        },
        {
            "regex": r"^help$",
            "flag": re.I,
            "function": show_help
        },

        # ART releases:
        {
            "regex": r"^%(wh)s build of %(name)s is in (?P<release_img>[-.:/#\w]+)$" % re_snippets,
            "flag": re.I,
            "function": buildinfo_for_release
        },
        {
            "regex": r"^%(wh)s (?P<data_type>[\w.-]+) are associated with (?P<release_tag>[\w.-]+)$" % re_snippets,
            "flag": re.I,
            "function": brew_list.list_component_data_for_release_tag
        },
        {
            "regex": r"^What kernel is used in (?P<release_img>[-.:/#\w]+)$",
            "flag": re.I,
            "function": kernel_info
        },

        # ART build info
        {
            "regex": r"^%(wh)s images build in %(major_minor)s$" % re_snippets,
            "flag": re.I,
            "function": brew_list.list_images_in_major_minor
        },
        {
            "regex": r"^%(wh)s rpms were used in the latest image builds for %(major_minor)s$" % re_snippets,
            "flag": re.I,
            "function": brew_list.list_components_for_major_minor
        },
        {
            "regex": r"^%(wh)s rpms are in image %(nvr)s$" % re_snippets,
            "flag": re.I,
            "function": brew_list.list_components_for_image
        },
        {
            "regex": r"^%(wh)s rpms? (?P<rpms>[-\w.,* ]+) (is|are) in image %(nvr)s$" % re_snippets,
            "flag": re.I,
            "function": brew_list.specific_rpms_for_image
        },
        {
            "regex": r"^alert ?(if|when|on)? build (?P<build_id>\d+|https\://brewweb.engineering.redhat.com/brew/buildinfo\?buildID=\d+) completes$",
            "flag": re.I,
            "function": alert_on_build_complete,
            "user_id": True
        },
        {
            'regex': r'^pr info \s*(https://)*(github.com/)*(openshift/)*(?P<repo>[a-zA-Z0-9-]+)(/pull/)(?P<pr_id>\d+)(?: component (?P<component>[a-zA-Z0-9-]+))? in %(major_minor)s(?: for arch (?P<arch>[a-zA-Z0-9-]+))?$' % re_snippets,
            'flag': re.I,
            'function': pr_info
        },

        # ART advisory info:
        {
            "regex": r"^image list.*advisory (?P<advisory_id>\d+)$",
            "flag": re.I,
            "function": elliott.image_list
        },

        # ART config
        {
            "regex": r"^where in %(major_minor)s (is|are) the %(names)s (?P<search_type>RPM|package)s? used$" % re_snippets,
            "flag": re.I,
            "function": brew_list.list_uses_of_rpms
        },
        {
            "regex": r"^what is the %(name_type2)s for %(name_type)s %(name)s(?: in %(major_minor)s)?$" % re_snippets,
            "flag": re.I,
            "function": translate_names
        },

        # ART pipeline
        {
            "regex": r"^.*(image )?pipeline \s*for \s*github \s*(https://)*(github.com/)*(openshift/)*(?P<github_repo>[a-zA-Z0-9-]+)(/|\.git)?\s*( in \s*(?P<version>\d+.\d+))?\s*$",
            "flag": re.I,
            "function": pipeline_from_github
        },
        {
            "regex": r"^.*(image )?pipeline \s*for \s*distgit \s*(containers\/){0,1}(?P<distgit_repo_name>[a-zA-Z0-9-]+)( \s*in \s*(?P<version>\d+.\d+))?\s*$",
            "flag": re.I,
            "function": pipeline_from_distgit
        },
        {
            "regex": r"^.*(image )?pipeline \s*for \s*package \s*(?P<brew_name>\S*)( \s*in \s*(?P<version>\d+.\d+))?\s*$",
            "flag": re.I,
            "function": pipeline_from_brew
        },
        {
            "regex": r"^.*(image )?pipeline \s*for \s*cdn \s*(?P<cdn_repo_name>\S*)( \s*in \s*(?P<version>\d+.\d+))?\s*$",
            "flag": re.I,
            "function": pipeline_from_cdn
        },
        {
            "regex": r"^.*(image )?pipeline \s*for \s*image \s*(registry.redhat.io/)*(openshift4/)*(?P<delivery_repo_name>[a-zA-Z0-9-]+)\s*( \s*in \s*(?P<version>\d+.\d+))?\s*$",
            "flag": re.I,
            "function": pipeline_from_delivery
        },

        # Others
        {
            "regex": r"^Alert ?(if|when|on)? https://(?P<release_browser>[\w]+).ocp.releases.ci.openshift.org(?P<release_url>[\w/.-]+) ?(stops being blue|fails|is rejected|is red|is accepted|is green)?$",
            "flag": re.I,
            "function": nightly_color_status,
            "user_id": True
        }
    ]

    matched_regex = False
    for r in regex_maps:
        m = re.match(r["regex"], plain_text, r["flag"])
        if m:
            matched_regex = True
            if r.get("user_id", False):  # if functions need to cc the user
                r["function"](so, user_id, **m.groupdict())
            else:
                r["function"](so, **m.groupdict())
    if os.environ.get("RUN_ENV") != "production" and not matched_regex:
        print(f"'{plain_text}' did not match any regexes.\n")


def respond(client, event):
    try:
        data = event
        web_client = client

        print('\n----------------- DATA -----------------\n')
        pprint.pprint(data)

        # Channel we were contacted from.
        from_channel = data['channel']

        # Get the id of the Slack user associated with the incoming event
        user_id = data['user']
        ts = data['ts']
        thread_ts = data.get('thread_ts', ts)

        if user_id == bot_config["self"]["id"]:
            # things like snippets may look like they are from normal users; if it is from us, ignore it.
            return

        response = web_client.conversations_open(users=user_id)
        direct_message_channel_id = response["channel"]["id"]

        target_channel_id = direct_message_channel_id
        if from_channel in bot_config["friendly_channel_ids"]:
            # in these channels we allow the bot to respond directly instead of DM'ing user back
            target_channel_id = from_channel

        # If we're changing channels, we cannot target the initial message to create a thread
        if target_channel_id != from_channel:
            thread_ts = None

        alt_username = None
        if bot_config["self"]["name"] != bot_config["username"]:
            alt_username = bot_config["username"]

        plain_text = extract_plain_text({"data": data}, alt_username)

        print(f'Gating {from_channel}')
        print(f'Query was: {plain_text}')

        so = SlackOutput(
            web_client=web_client,
            event=event,
            target_channel_id=target_channel_id,
            monitoring_channel_id=bot_config.get("monitoring_channel_id", None),
            thread_ts=thread_ts,
            alt_username=alt_username,
        )

        so.monitoring_say(f"<@{user_id}> asked: {plain_text}")

        map_command_to_regex(so, plain_text, user_id)

        if not so.said_something:
            so.say("Sorry, I can't help with that yet. Ask 'help' to see what I can do.")

    except Exception:
        print('Error responding to message:')
        pprint.pprint(event)
        traceback.print_exc()
        raise


# The function is called when art-bot is directly mentioned. Eg: '@art-bot hey'
@app.event("app_mention")
def incoming_message(client, event):
    handle_message(client, event)


# This function will be called when any message is sent to any of the channels that art-bot is added to.
# The above function, incoming_message does not work for DMs. To handle that we have to use the event 'message'
# There is a field in event called channel_type. So we check to see if it's an 'im', which is a direct message
# and ignore the rest. https://api.slack.com/events/message.im
@app.event("message")
def incoming_dm(client, event):
    if event.get("channel_type") == "im":
        handle_message(client, event)


<<<<<<< HEAD
def run():
    logging.basicConfig()
    logging.getLogger('activemq').setLevel(logging.DEBUG)
=======

@click.option('--debug', default=False, is_flag=True, help='Show debug output on console.')
@click.command()
def run(debug):
    try:
        config_file = os.environ.get("ART_BOT_SETTINGS_YAML", f"{os.environ['HOME']}/.config/art-bot/settings.yaml")
        with open(config_file, 'r') as stream:
            bot_config.update(yaml.safe_load(stream))
    except yaml.YAMLError as exc:
        print(f"Error reading yaml in file {config_file}: {exc}")
        exit(1)
    except Exception as exc:
        print(f"Error loading art-bot config file {config_file}: {exc}")
        exit(1)

    def abs_path_home(filename):
        # if not absolute, relative to home dir
        return filename if filename.startswith("/") else f"{os.environ['HOME']}/{filename}"
>>>>>>> bc970612

    # Get the Slack app token to start a socket connection
    try:
        with open(abs_path_home(bot_config["slack_app_token_file"]), "r") as stream:
            bot_config["slack_app_token"] = stream.read().strip()
    except Exception as exc:
        print(f"Error: {exc}\nYou must provide a slack APP token in your config. You can find this in bitwarden.")
        exit(1)

<<<<<<< HEAD
    handler = SocketModeHandler(app, bot_config["slack_app_token"])
    handler.start()
=======
    log_config(debug)
    logging.getLogger('activemq').setLevel(logging.DEBUG)

    rtm_client = RTMClient(token=bot_config['slack_api_token'])
    rtm_client.on("hello")(on_load)
    rtm_client.on("message")(incoming_message)

    if "umb" in bot_config:
        # umb listener setup is optional

        bot_config["umb"].setdefault("env", "stage")
        bot_config["umb"].setdefault("ca_certs_file", umb.DEFAULT_CA_CHAIN)
        bot_config["umb"].setdefault("client_id", "openshift-art-bot-slack")
        try:
            if bot_config["umb"]["env"] not in ["dev", "stage", "prod"]:
                raise Exception(f"invalid umb env specified: {bot_config['umb']['env']}")
            for umbfile in ["client_cert_file", "client_key_file", "ca_certs_file"]:
                if not bot_config["umb"].get(umbfile, None):
                    raise Exception(f"config must specify a file for umb {umbfile}")
                bot_config["umb"][umbfile] = abs_path_home(bot_config["umb"][umbfile])
                if not os.path.isfile(bot_config["umb"][umbfile]):
                    raise Exception(f"config specifies a file for umb {umbfile} that does not exist: {bot_config['umb'][umbfile]}")
        except Exception as exc:
            print(f"Error in umb configuration: {exc}")
            exit(1)

        clair_consumer = consumer_start('eng.clair.>', clair_consumer_callback)
        clair_consumer.join()

    rtm_client.start()
>>>>>>> bc970612


if __name__ == "__main__":
    run()<|MERGE_RESOLUTION|>--- conflicted
+++ resolved
@@ -14,13 +14,8 @@
 from artbotlib.buildinfo import buildinfo_for_release, kernel_info, alert_on_build_complete
 from artbotlib.pr_in_build import pr_info
 from artbotlib.translation import translate_names
-<<<<<<< HEAD
-from artbotlib.util import lookup_channel
+from artbotlib.util import lookup_channel, log_config
 from artbotlib.formatting import extract_plain_text
-=======
-from artbotlib.util import lookup_channel, log_config
-from artbotlib.formatting import extract_plain_text, repeat_in_chunks
->>>>>>> bc970612
 from artbotlib.slack_output import SlackOutput
 from artbotlib import brew_list, elliott
 from artbotlib.pipeline_image_names import pipeline_from_distgit, pipeline_from_github, pipeline_from_brew, \
@@ -357,30 +352,12 @@
         handle_message(client, event)
 
 
-<<<<<<< HEAD
-def run():
-    logging.basicConfig()
-    logging.getLogger('activemq').setLevel(logging.DEBUG)
-=======
-
 @click.option('--debug', default=False, is_flag=True, help='Show debug output on console.')
 @click.command()
 def run(debug):
-    try:
-        config_file = os.environ.get("ART_BOT_SETTINGS_YAML", f"{os.environ['HOME']}/.config/art-bot/settings.yaml")
-        with open(config_file, 'r') as stream:
-            bot_config.update(yaml.safe_load(stream))
-    except yaml.YAMLError as exc:
-        print(f"Error reading yaml in file {config_file}: {exc}")
-        exit(1)
-    except Exception as exc:
-        print(f"Error loading art-bot config file {config_file}: {exc}")
-        exit(1)
-
-    def abs_path_home(filename):
-        # if not absolute, relative to home dir
-        return filename if filename.startswith("/") else f"{os.environ['HOME']}/{filename}"
->>>>>>> bc970612
+    logging.basicConfig()
+    logging.getLogger('activemq').setLevel(logging.DEBUG)
+
 
     # Get the Slack app token to start a socket connection
     try:
@@ -390,41 +367,13 @@
         print(f"Error: {exc}\nYou must provide a slack APP token in your config. You can find this in bitwarden.")
         exit(1)
 
-<<<<<<< HEAD
+    log_config(debug)
+    logging.getLogger('activemq').setLevel(logging.DEBUG)
+    
+    
     handler = SocketModeHandler(app, bot_config["slack_app_token"])
     handler.start()
-=======
-    log_config(debug)
-    logging.getLogger('activemq').setLevel(logging.DEBUG)
-
-    rtm_client = RTMClient(token=bot_config['slack_api_token'])
-    rtm_client.on("hello")(on_load)
-    rtm_client.on("message")(incoming_message)
-
-    if "umb" in bot_config:
-        # umb listener setup is optional
-
-        bot_config["umb"].setdefault("env", "stage")
-        bot_config["umb"].setdefault("ca_certs_file", umb.DEFAULT_CA_CHAIN)
-        bot_config["umb"].setdefault("client_id", "openshift-art-bot-slack")
-        try:
-            if bot_config["umb"]["env"] not in ["dev", "stage", "prod"]:
-                raise Exception(f"invalid umb env specified: {bot_config['umb']['env']}")
-            for umbfile in ["client_cert_file", "client_key_file", "ca_certs_file"]:
-                if not bot_config["umb"].get(umbfile, None):
-                    raise Exception(f"config must specify a file for umb {umbfile}")
-                bot_config["umb"][umbfile] = abs_path_home(bot_config["umb"][umbfile])
-                if not os.path.isfile(bot_config["umb"][umbfile]):
-                    raise Exception(f"config specifies a file for umb {umbfile} that does not exist: {bot_config['umb'][umbfile]}")
-        except Exception as exc:
-            print(f"Error in umb configuration: {exc}")
-            exit(1)
-
-        clair_consumer = consumer_start('eng.clair.>', clair_consumer_callback)
-        clair_consumer.join()
-
-    rtm_client.start()
->>>>>>> bc970612
+
 
 
 if __name__ == "__main__":
